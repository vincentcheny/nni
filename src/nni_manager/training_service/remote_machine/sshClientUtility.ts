--- conflicted
+++ resolved
@@ -28,14 +28,9 @@
 import { Deferred } from 'ts-deferred';
 import { NNIError, NNIErrorNames } from '../../common/errors';
 import { getLogger, Logger } from '../../common/log';
-<<<<<<< HEAD
-import { uniqueString, getRemoteTmpDir, unixPathJoin } from '../../common/utils';
-=======
 import { getRemoteTmpDir, uniqueString, unixPathJoin } from '../../common/utils';
 import { execRemove, tarAdd } from '../common/util';
->>>>>>> a373dbcb
 import { RemoteCommandResult } from './remoteMachineData';
-import { execRemove, tarAdd } from '../common/util';
 
 /**
  *
